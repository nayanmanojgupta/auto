--- conflicted
+++ resolved
@@ -44,20 +44,21 @@
       ]
     },
     {
-<<<<<<< HEAD
       "login": "orta",
       "name": "Orta",
       "avatar_url": "https://avatars2.githubusercontent.com/u/49038?v=4",
       "profile": "http://orta.io",
       "contributions": [
-=======
+        "code"
+      ]
+    },
+    {
       "login": "zephraph",
       "name": "Justin Bennett",
       "avatar_url": "https://avatars1.githubusercontent.com/u/3087225?v=4",
       "profile": "https://github.com/zephraph",
       "contributions": [
         "bug",
->>>>>>> 42d3ea31
         "code"
       ]
     }
