--- conflicted
+++ resolved
@@ -1,4 +1,3 @@
-<<<<<<< HEAD
 # v8.5.0 (Tue Dec 17 2019)
 
 #### 🐛  Bug Fix
@@ -30,7 +29,10 @@
 #### Authors: 2
 
 - [@dependabot-preview[bot]](https://github.com/dependabot-preview[bot])
-=======
+- Andrew Lisowski ([@hipstersmoothie](https://github.com/hipstersmoothie))
+
+---
+
 # v8.4.1 (Mon Dec 16 2019)
 
 #### 🐛  Bug Fix
@@ -41,10 +43,9 @@
 
 #### Authors: 1
 
->>>>>>> 09e742c9
 - Andrew Lisowski ([@hipstersmoothie](https://github.com/hipstersmoothie))
 
----
+----
 
 # v8.3.0 (Mon Dec 16 2019)
 
