--- conflicted
+++ resolved
@@ -36,15 +36,6 @@
   },
   "dependencies": {
     "@auto-it/core": "link:../../packages/core",
-<<<<<<< HEAD
-    "tslib": "1.10.0"
-=======
-    "dot-properties": "^0.3.2",
-    "fs-extra": "^8.1.0",
     "tslib": "1.11.0"
-  },
-  "devDependencies": {
-    "@types/fs-extra": "^8.0.1"
->>>>>>> 53fb2e7c
   }
 }