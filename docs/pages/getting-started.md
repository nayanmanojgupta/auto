--- conflicted
+++ resolved
@@ -56,10 +56,7 @@
 You must configure some environment variables for publishing and releasing to work properly.
 
 - `GH_TOKEN` - Used for updating the changelog and publishing the GitHub release
-<<<<<<< HEAD
 - `NPM_TOKEN` - Used to publish to npm. (only with NPM plugin)
-=======
-- `NPM_TOKEN` - Used to publish to npm.
 
 You can also store these values in a local file at the root of your project named `.env`. You should make sure to add this file to your `.gitignore` so you don't commit any keys!
 
@@ -67,13 +64,6 @@
 GH_TOKEN=YOUR_TOKEN
 NPM_TOKEN=PUBLISH_TOKEN
 ```
-
-If you are publishing from the CI you must inject the `NPM_TOKEN` into your `.npmrc`.
-
-```sh
-echo "//registry.npmjs.org/:_authToken=$NPM_TOKEN" >> ~/.npmrc
-```
->>>>>>> ec7071ce
 
 ### 4. Script
 
